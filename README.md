--- conflicted
+++ resolved
@@ -23,11 +23,7 @@
   * [ ] Convolution
   * [ ] Moving Average
   * [ ] Leaky integration
-<<<<<<< HEAD
-  * [ ] Envelope detection (via squaring), i.e. y[n]=|x[n]|2∗h[n]
-=======
   * [ ] Windowing (Hamming)
->>>>>>> 95f90eec
 
   
 ## Frequency domain
